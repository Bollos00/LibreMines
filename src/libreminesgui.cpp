--- conflicted
+++ resolved
@@ -60,15 +60,11 @@
     difficult(GameDifficulty::NONE ),
     preferences( new LibreMinesPreferencesDialog(this) ),
     dirAppData( QStandardPaths::writableLocation(QStandardPaths::AppLocalDataLocation) ),
-<<<<<<< HEAD
+    currentFaceState( FacesReaction::DEFAULT ),
     sound( new SoundEffects() )
 #ifdef USE_THREADED_SOUND_EFFECTS
     , soundThread( new QThread() )
 #endif
-=======
-    sound( new SoundEffects() ),
-    currentFaceState( FacesReaction::DEFAULT )
->>>>>>> da6f288d
 {
     qRegisterMetaType<SoundEffects::SoundType>();
 
